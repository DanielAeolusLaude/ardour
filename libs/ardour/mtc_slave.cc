--- conflicted
+++ resolved
@@ -310,11 +310,7 @@
 	   a locate command via MMC.
 	*/
 
-<<<<<<< HEAD
-	//DEBUG_TRACE (DEBUG::MTC, string_compose ("MTC::update_mtc_time - TID:%1\n", pthread_name()));
-=======
 	DEBUG_TRACE (DEBUG::MTC, string_compose ("MTC::update_mtc_time - TID:%1\n", ::pthread_self()));
->>>>>>> f85b3623
 	TimecodeFormat tc_format;
 	bool reset_tc = true;
 
@@ -430,11 +426,7 @@
 						 now, timecode, mtc_frame, was_full, speedup_due_to_tc_mismatch));
 
 	if (was_full || outside_window (mtc_frame)) {
-<<<<<<< HEAD
-		DEBUG_TRACE (DEBUG::MTC, string_compose ("update_mtc_time: full TC or outside window. - TID:%1\n", pthread_name()));
-=======
 		DEBUG_TRACE (DEBUG::MTC, string_compose ("update_mtc_time: full TC %1 or outside window %2\n", was_full, outside_window (mtc_frame)));
->>>>>>> f85b3623
 		session.request_locate (mtc_frame, false);
 		session.request_transport_speed (0);
 		update_mtc_status (MIDI::MTC_Stopped);
