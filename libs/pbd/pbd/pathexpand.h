/*
    Copyright (C) 2013 Paul Davis

    This program is free software; you can redistribute it and/or modify
    it under the terms of the GNU General Public License as published by
    the Free Software Foundation; either version 2 of the License, or
    (at your option) any later version.

    This program is distributed in the hope that it will be useful,
    but WITHOUT ANY WARRANTY; without even the implied warranty of
    MERCHANTABILITY or FITNESS FOR A PARTICULAR PURPOSE.  See the
    GNU General Public License for more details.

    You should have received a copy of the GNU General Public License
    along with this program; if not, write to the Free Software
    Foundation, Inc., 675 Mass Ave, Cambridge, MA 02139, USA.
*/

#ifndef __libpbd_path_expand_h__
#define __libpbd_path_expand_h__

#include <string>

#include "pbd/libpbd_visibility.h"

namespace PBD {
<<<<<<< HEAD
	std::string canonical_path (const std::string& path);
	std::string path_expand (std::string path);
	std::string search_path_expand (std::string path);
=======
	LIBPBD_API std::string path_expand (std::string path);
	LIBPBD_API std::string search_path_expand (std::string path);
>>>>>>> 5ba36991
}

#endif /* __libpbd_path_expand_h__ */
<|MERGE_RESOLUTION|>--- conflicted
+++ resolved
@@ -24,14 +24,8 @@
 #include "pbd/libpbd_visibility.h"
 
 namespace PBD {
-<<<<<<< HEAD
-	std::string canonical_path (const std::string& path);
-	std::string path_expand (std::string path);
-	std::string search_path_expand (std::string path);
-=======
 	LIBPBD_API std::string path_expand (std::string path);
 	LIBPBD_API std::string search_path_expand (std::string path);
->>>>>>> 5ba36991
 }
 
 #endif /* __libpbd_path_expand_h__ */
