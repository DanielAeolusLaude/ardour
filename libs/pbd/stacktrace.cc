/*
    Copyright (C) 2000-2007 Paul Davis 

    This program is free software; you can redistribute it and/or modify
    it under the terms of the GNU General Public License as published by
    the Free Software Foundation; either version 2 of the License, or
    (at your option) any later version.

    This program is distributed in the hope that it will be useful,
    but WITHOUT ANY WARRANTY; without even the implied warranty of
    MERCHANTABILITY or FITNESS FOR A PARTICULAR PURPOSE.  See the
    GNU General Public License for more details.

    You should have received a copy of the GNU General Public License
    along with this program; if not, write to the Free Software
    Foundation, Inc., 675 Mass Ave, Cambridge, MA 02139, USA.

*/

#include "libpbd-config.h"

#include "pbd/stacktrace.h"
#include <cstdio>
#include <iostream>
#include <string>

void
PBD::trace_twb ()
{
}

/* Obtain a backtrace and print it to stdout. */

#ifdef HAVE_EXECINFO

#include <execinfo.h>
#include <cxxabi.h>

static std::string 
symbol_demangle (const std::string& l)
{
	int status;

	try {
		
		char* realname = abi::__cxa_demangle (l.c_str(), 0, 0, &status);
		std::string d (realname);
		free (realname);
		return d;
	} catch (std::exception) {
		
	}

	return l;
}

std::string 
PBD::demangle (std::string const & l)
{
	std::string::size_type const b = l.find_first_of ("(");

	if (b == std::string::npos) {
		return symbol_demangle (l);
	}

	std::string::size_type const p = l.find_last_of ("+");
	if (p == std::string::npos) {
		return symbol_demangle (l);
	}

	if ((p - b) <= 1) {
		return symbol_demangle (l);
	}
	
	std::string const fn = l.substr (b + 1, p - b - 1);

	return symbol_demangle (fn);
}

void
PBD::stacktrace (std::ostream& out, int levels)
{
	void *array[200];
	size_t size;
	char **strings;
	size_t i;
     
	size = backtrace (array, 200);

	if (size) {
		strings = backtrace_symbols (array, size);
     
		if (strings) {
			
			for (i = 0; i < size && (levels == 0 || i < size_t(levels)); i++) {
				out << "  " << demangle (strings[i]) << std::endl;
			}
			
			free (strings);
		}
	} else {
		out << "no stacktrace available!" << std::endl;
	}
}

#else

std::string 
<<<<<<< HEAD
PBD::demangle (std::string const & l)
=======
/* JE - !!!! 'PBD' namespace might possibly get removed (except it's still used in 'libs/canvas/item.cc') */PBD::demangle (std::string const & l)
>>>>>>> 897fbdc6
{
	return std::string();
}

void
PBD::stacktrace (std::ostream& out, int /*levels*/)
{
	out << "stack tracing is not enabled on this platform" << std::endl;
}

void
c_stacktrace ()
{
	PBD::stacktrace (std::cout);
}

#endif /* HAVE_EXECINFO */<|MERGE_RESOLUTION|>--- conflicted
+++ resolved
@@ -106,11 +106,7 @@
 #else
 
 std::string 
-<<<<<<< HEAD
-PBD::demangle (std::string const & l)
-=======
-/* JE - !!!! 'PBD' namespace might possibly get removed (except it's still used in 'libs/canvas/item.cc') */PBD::demangle (std::string const & l)
->>>>>>> 897fbdc6
+PBD::demangle (std::string const & l) /* JE - !!!! 'PBD' namespace might possibly get removed (except it's still used in 'libs/canvas/item.cc') */
 {
 	return std::string();
 }
