--- conflicted
+++ resolved
@@ -776,11 +776,7 @@
 	list<Selectable*>::size_type n = 0;
 	TrackViewList touched_tracks;
 
-<<<<<<< HEAD
-	for (TrackViewList::iterator iter = selection->tracks.begin(); iter != selection->tracks.end(); ++iter) {
-=======
 	for (TrackViewList::const_iterator iter = tracklist.begin(); iter != tracklist.end(); ++iter) {
->>>>>>> a22f2555
 		if ((*iter)->hidden()) {
 			continue;
 		}
