/*
    Copyright (C) 2000-2004 Paul Davis 

    This program is free software; you can redistribute it and/or modify
    it under the terms of the GNU General Public License as published by
    the Free Software Foundation; either version 2 of the License, or
    (at your option) any later version.

    This program is distributed in the hope that it will be useful,
    but WITHOUT ANY WARRANTY; without even the implied warranty of
    MERCHANTABILITY or FITNESS FOR A PARTICULAR PURPOSE.  See the
    GNU General Public License for more details.

    You should have received a copy of the GNU General Public License
    along with this program; if not, write to the Free Software
    Foundation, Inc., 675 Mass Ave, Cambridge, MA 02139, USA.

    $Id$
*/

#include <unistd.h>

#include <cstdlib>
#include <cmath>
#include <string>
#include <map>

#include <pbd/error.h>
#include <pbd/basename.h>
#include <pbd/pthread_utils.h>
#include <pbd/memento_command.h>

#include <gtkmm2ext/utils.h>
#include <gtkmm2ext/choice.h>

#include <ardour/audioengine.h>
#include <ardour/session.h>
#include <ardour/audioplaylist.h>
#include <ardour/audioregion.h>
#include <ardour/audio_diskstream.h>
#include <ardour/utils.h>
#include <ardour/location.h>
#include <ardour/named_selection.h>
#include <ardour/audio_track.h>
#include <ardour/audioplaylist.h>
#include <ardour/region_factory.h>
#include <ardour/reverse.h>

#include "ardour_ui.h"
#include "editor.h"
#include "time_axis_view.h"
#include "audio_time_axis.h"
#include "automation_time_axis.h"
#include "streamview.h"
#include "audio_region_view.h"
#include "rgb_macros.h"
#include "selection_templates.h"
#include "selection.h"
#include "sfdb_ui.h"
#include "editing.h"
#include "gtk-custom-hruler.h"
#include "gui_thread.h"

#include "i18n.h"

using namespace std;
using namespace ARDOUR;
using namespace PBD;
using namespace sigc;
using namespace Gtk;
using namespace Editing;

/***********************************************************************
  Editor operations
 ***********************************************************************/

void
Editor::undo (uint32_t n)
{
	if (session) {
		session->undo (n);
	}
}

void
Editor::redo (uint32_t n)
{
	if (session) {
		session->redo (n);
	}
}

void
Editor::set_meter_hold (int32_t cnt)
{
	Config->set_meter_hold_off(false);
	Config->set_meter_hold_short(false);
	Config->set_meter_hold_medium(false);
	Config->set_meter_hold_long(false);

	switch (cnt)
	{
		case 0:
		 Config->set_meter_hold_off(true);
		 break;
		case 40:
		 Config->set_meter_hold_short(true);
		 break;
		case 100:
		 Config->set_meter_hold_medium(true);
		 break;
		case 200:
		 Config->set_meter_hold_long(true);
		 break;
	}
		 
	if (session) {
		session->set_meter_hold (cnt);
	}
}

void
Editor::set_meter_falloff (int intval)
{
	float val = 0.0f; /* off */
	std::string str;

	Config->set_meter_falloff_off(false);
	Config->set_meter_falloff_slowest(false);
	Config->set_meter_falloff_slow(false);
	Config->set_meter_falloff_medium(false);
	Config->set_meter_falloff_fast(false);
	Config->set_meter_falloff_faster(false);
	Config->set_meter_falloff_fastest(false);
	
	switch (intval)
	{
		case 0:
		 val = 0.0f;
		 Config->set_meter_falloff_off(true);
		 break;
		case 1:
		 val = 0.266f;
		 Config->set_meter_falloff_slowest(true);
		 break;
		case 2:
		 val = 0.342f;
		 Config->set_meter_falloff_slow(true);
		 break;
		case 3:
		 val = 0.7f;
		 Config->set_meter_falloff_medium(true);
		 break;
		case 4:
		 val = 1.1f;
		 Config->set_meter_falloff_fast(true);
		 break;
		case 5:
		 val = 1.5f;
		 Config->set_meter_falloff_faster(true);
		 break;
		case 6:
		 val = 2.5f;
		 Config->set_meter_falloff_fastest(true);
		 break;
	}
	
	if (session) {
		session->set_meter_falloff (val);
	}
}


int
Editor::ensure_cursor (jack_nframes_t *pos)
{
	*pos = edit_cursor->current_frame;
	return 0;
}

void
Editor::split_region ()
{
	split_region_at (edit_cursor->current_frame);
}

void
Editor::split_region_at (jack_nframes_t where)
{
	split_regions_at (where, selection->regions);
}

void
Editor::split_regions_at (jack_nframes_t where, RegionSelection& regions)
{
	begin_reversible_command (_("split"));

	snap_to (where);
	for (RegionSelection::iterator a = regions.begin(); a != regions.end(); ) {

		RegionSelection::iterator tmp;
		
		tmp = a;
		++tmp;

		Playlist* pl = (*a)->region().playlist();

		AudioRegionView* const arv = dynamic_cast<AudioRegionView*>(*a);
		if (arv)
			_new_regionviews_show_envelope = arv->envelope_visible();
		
		if (pl) {
<<<<<<< HEAD
			session->add_undo (pl->get_memento());
			pl->split_region ((*a)->region(), where);
			session->add_redo_no_execute (pl->get_memento());
=======
                        XMLNode &before = pl->get_state();
			pl->split_region ((*a)->region(), where);
                        XMLNode &after = pl->get_state();
                        session->add_command(new MementoCommand<Playlist>(*pl, before, after));
>>>>>>> 57563738
		}

		a = tmp;
    }

	commit_reversible_command ();
	_new_regionviews_show_envelope = false;
}

void
Editor::remove_clicked_region ()
{
	if (clicked_audio_trackview == 0 || clicked_regionview == 0) {
		return;
	}

	Playlist* playlist = clicked_audio_trackview->playlist();
	
	begin_reversible_command (_("remove region"));
<<<<<<< HEAD
	session->add_undo (playlist->get_memento());
	playlist->remove_region (&clicked_regionview->region());
	session->add_redo_no_execute (playlist->get_memento());
=======
        XMLNode &before = playlist->get_state();
	playlist->remove_region (&clicked_regionview->region());
        XMLNode &after = playlist->get_state();
	session->add_command(new MementoCommand<Playlist>(*playlist, before, after));
>>>>>>> 57563738
	commit_reversible_command ();
}

void
Editor::destroy_clicked_region ()
{
	int32_t selected = selection->regions.size();

	if (!session || clicked_regionview == 0 && selected == 0) {
		return;
	}

	vector<string> choices;
	string prompt;
	
	prompt  = string_compose (_(" This is destructive, will possibly delete audio files\n\
It cannot be undone\n\
Do you really want to destroy %1 ?"),
			   (selected > 1 ? 
			    _("these regions") : _("this region")));

	choices.push_back (_("No, do nothing."));

	if (selected > 1) {
		choices.push_back (_("Yes, destroy them."));
	} else {
		choices.push_back (_("Yes, destroy it."));
	}

	Gtkmm2ext::Choice prompter (prompt, choices);
	
	if (prompter.run() == 0) { /* first choice */
		return;
	}

	if (selected > 0) {
		list<Region*> r;

		for (RegionSelection::iterator i = selection->regions.begin(); i != selection->regions.end(); ++i) {
			r.push_back (&(*i)->region());
		}

		session->destroy_regions (r);

	} else if (clicked_regionview) {
		session->destroy_region (&clicked_regionview->region());
	} 
}

Region *
Editor::select_region_for_operation (int dir, TimeAxisView **tv)
{
	RegionView* rv;
	Region *region;
	jack_nframes_t start = 0;

	if (selection->time.start () == selection->time.end_frame ()) {
		
		/* no current selection-> is there a selected regionview? */

		if (selection->regions.empty()) {
			return 0;
		}

	} 

	region = 0;

	if (!selection->regions.empty()) {

		rv = *(selection->regions.begin());
		(*tv) = &rv->get_time_axis_view();
		region = &rv->region();

	} else if (!selection->tracks.empty()) {

		(*tv) = selection->tracks.front();

		RouteTimeAxisView* rtv;

		if ((rtv = dynamic_cast<RouteTimeAxisView*> (*tv)) != 0) {
			Playlist *pl;
			
			if ((pl = rtv->playlist()) == 0) {
				return 0;
			}
			
			region = pl->top_region_at (start);
		}
	} 
	
	return region;
}
	
void
Editor::extend_selection_to_end_of_region (bool next)
{
	TimeAxisView *tv;
	Region *region;
	jack_nframes_t start;

	if ((region = select_region_for_operation (next ? 1 : 0, &tv)) == 0) {
		return;
	}

	if (region && selection->time.start () == selection->time.end_frame ()) {
		start = region->position();
	} else {
		start = selection->time.start ();
	}

	/* Try to leave the selection with the same route if possible */

	if ((tv = selection->time.track) == 0) {
		return;
	}

	begin_reversible_command (_("extend selection"));
	selection->set (tv, start, region->position() + region->length());
	commit_reversible_command ();
}

void
Editor::extend_selection_to_start_of_region (bool previous)
{
	TimeAxisView *tv;
	Region *region;
	jack_nframes_t end;

	if ((region = select_region_for_operation (previous ? -1 : 0, &tv)) == 0) {
		return;
	}

	if (region && selection->time.start () == selection->time.end_frame ()) {
		end = region->position() + region->length();
	} else {
		end = selection->time.end_frame ();
	}

	/* Try to leave the selection with the same route if possible */
	
	if ((tv = selection->time.track) == 0) {
		return;
	}

	begin_reversible_command (_("extend selection"));
	selection->set (tv, region->position(), end);
	commit_reversible_command ();
}


void
Editor::nudge_forward (bool next)
{
	jack_nframes_t distance;
	jack_nframes_t next_distance;

	if (!session) return;
	
	if (!selection->regions.empty()) {

		begin_reversible_command (_("nudge forward"));

		for (RegionSelection::iterator i = selection->regions.begin(); i != selection->regions.end(); ++i) {
			Region& r ((*i)->region());
			
			distance = get_nudge_distance (r.position(), next_distance);

			if (next) {
				distance = next_distance;
			}

                        XMLNode &before = r.playlist()->get_state();
			r.set_position (r.position() + distance, this);
                        XMLNode &after = r.playlist()->get_state();
			session->add_command (new MementoCommand<Playlist>(*(r.playlist()), before, after));
		}

		commit_reversible_command ();

	} else {
		distance = get_nudge_distance (playhead_cursor->current_frame, next_distance);
		session->request_locate (playhead_cursor->current_frame + distance);
	}
}
		
void
Editor::nudge_backward (bool next)
{
	jack_nframes_t distance;
	jack_nframes_t next_distance;

	if (!session) return;
	
	if (!selection->regions.empty()) {

		begin_reversible_command (_("nudge forward"));

		for (RegionSelection::iterator i = selection->regions.begin(); i != selection->regions.end(); ++i) {
			Region& r ((*i)->region());

			distance = get_nudge_distance (r.position(), next_distance);
			
			if (next) {
				distance = next_distance;
			}

                        XMLNode &before = r.playlist()->get_state();
			
			if (r.position() > distance) {
				r.set_position (r.position() - distance, this);
			} else {
				r.set_position (0, this);
			}
                        XMLNode &after = r.playlist()->get_state();
			session->add_command(new MementoCommand<Playlist>(*(r.playlist()), before, after));
		}

		commit_reversible_command ();

	} else {

		distance = get_nudge_distance (playhead_cursor->current_frame, next_distance);

		if (playhead_cursor->current_frame > distance) {
			session->request_locate (playhead_cursor->current_frame - distance);
		} else {
			session->goto_start();
		}
	}
}

void
Editor::nudge_forward_capture_offset ()
{
	jack_nframes_t distance;

	if (!session) return;
	
	if (!selection->regions.empty()) {

		begin_reversible_command (_("nudge forward"));

		distance = session->worst_output_latency();

		for (RegionSelection::iterator i = selection->regions.begin(); i != selection->regions.end(); ++i) {
			Region& r ((*i)->region());
			
			XMLNode &before = r.playlist()->get_state();
			r.set_position (r.position() + distance, this);
			XMLNode &after = r.playlist()->get_state();
			session->add_command(new MementoCommand<Playlist>(*(r.playlist()), before, after));
		}

		commit_reversible_command ();

	} 
}
		
void
Editor::nudge_backward_capture_offset ()
{
	jack_nframes_t distance;

	if (!session) return;
	
	if (!selection->regions.empty()) {

		begin_reversible_command (_("nudge forward"));

		distance = session->worst_output_latency();

		for (RegionSelection::iterator i = selection->regions.begin(); i != selection->regions.end(); ++i) {
			Region& r ((*i)->region());

                        XMLNode &before = r.playlist()->get_state();
			
			if (r.position() > distance) {
				r.set_position (r.position() - distance, this);
			} else {
				r.set_position (0, this);
			}
                        XMLNode &after = r.playlist()->get_state();
			session->add_command(new MementoCommand<Playlist>(*(r.playlist()), before, after));
		}

		commit_reversible_command ();
	}
}

/* DISPLAY MOTION */

void
Editor::move_to_start ()
{
	session->goto_start ();
}

void
Editor::move_to_end ()
{

	session->request_locate (session->current_end_frame());
}

void
Editor::build_region_boundary_cache ()
{
	jack_nframes_t pos = 0;
	RegionPoint point;
	Region *r;
	TrackViewList tracks;

	region_boundary_cache.clear ();

	if (session == 0) {
		return;
	}
	
	switch (snap_type) {
	case SnapToRegionStart:
		point = Start;
		break;
	case SnapToRegionEnd:
		point = End;
		break;	
	case SnapToRegionSync:
		point = SyncPoint;
		break;	
	case SnapToRegionBoundary:
		point = Start;
		break;	
	default:
		fatal << string_compose (_("build_region_boundary_cache called with snap_type = %1"), snap_type) << endmsg;
		/*NOTREACHED*/
		return;
	}
	
	TimeAxisView *ontrack = 0;

	while (pos < session->current_end_frame()) {

		if (!selection->tracks.empty()) {

			if ((r = find_next_region (pos, point, 1, selection->tracks, &ontrack)) == 0) {
				break;
			}

		} else if (clicked_trackview) {

			TrackViewList t;
			t.push_back (clicked_trackview);

			if ((r = find_next_region (pos, point, 1, t, &ontrack)) == 0) {
				break;
			}

		} else {

			if ((r = find_next_region (pos, point, 1, track_views, &ontrack)) == 0) {
				break;
			}
		}

		jack_nframes_t rpos;
		
		switch (snap_type) {
		case SnapToRegionStart:
			rpos = r->first_frame();
			break;
		case SnapToRegionEnd:
			rpos = r->last_frame();
			break;	
		case SnapToRegionSync:
			rpos = r->adjust_to_sync (r->first_frame());
			break;

		case SnapToRegionBoundary:
			rpos = r->last_frame();
			break;	
		default:
			break;
		}
		
		float speed = 1.0f;
		AudioTimeAxisView *atav;

		if ( ontrack != 0 && (atav = dynamic_cast<AudioTimeAxisView*>(ontrack)) != 0 ) {
			if (atav->get_diskstream() != 0) {
				speed = atav->get_diskstream()->speed();
			}
		}

		rpos = track_frame_to_session_frame(rpos, speed);

		if (region_boundary_cache.empty() || rpos != region_boundary_cache.back()) {
			if (snap_type == SnapToRegionBoundary) {
				region_boundary_cache.push_back (r->first_frame());
			}
			region_boundary_cache.push_back (rpos);
		}

		pos = rpos + 1;
	}
}

Region*
Editor::find_next_region (jack_nframes_t frame, RegionPoint point, int32_t dir, TrackViewList& tracks, TimeAxisView **ontrack)
{
	TrackViewList::iterator i;
	jack_nframes_t closest = max_frames;
	Region* ret = 0;
	jack_nframes_t rpos = 0;

	float track_speed;
	jack_nframes_t track_frame;
	AudioTimeAxisView *atav;

	for (i = tracks.begin(); i != tracks.end(); ++i) {

		jack_nframes_t distance;
		Region* r;

		track_speed = 1.0f;
		if ( (atav = dynamic_cast<AudioTimeAxisView*>(*i)) != 0 ) {
			if (atav->get_diskstream()!=0)
				track_speed = atav->get_diskstream()->speed();
		}

		track_frame = session_frame_to_track_frame(frame, track_speed);

		if ((r = (*i)->find_next_region (track_frame, point, dir)) == 0) {
			continue;
		}

		switch (point) {
		case Start:
			rpos = r->first_frame ();
			break;

		case End:
			rpos = r->last_frame ();
			break;

		case SyncPoint:
			rpos = r->adjust_to_sync (r->first_frame());
			break;
		}
		// rpos is a "track frame", converting it to "session frame"
		rpos = track_frame_to_session_frame(rpos, track_speed);

		if (rpos > frame) {
			distance = rpos - frame;
		} else {
			distance = frame - rpos;
		}

		if (distance < closest) {
			closest = distance;
			if (ontrack != 0)
				*ontrack = (*i);
			ret = r;
		}
	}

	return ret;
}

void
Editor::cursor_to_region_point (Cursor* cursor, RegionPoint point, int32_t dir)
{
	Region* r;
	jack_nframes_t pos = cursor->current_frame;

	if (!session) {
		return;
	}

	TimeAxisView *ontrack = 0;

	// so we don't find the current region again..
	if (dir>0 || pos>0)
		pos+=dir;

	if (!selection->tracks.empty()) {
		
		r = find_next_region (pos, point, dir, selection->tracks, &ontrack);
		
	} else if (clicked_trackview) {
		
		TrackViewList t;
		t.push_back (clicked_trackview);
		
		r = find_next_region (pos, point, dir, t, &ontrack);
		
	} else {
		
		r = find_next_region (pos, point, dir, track_views, &ontrack);
	}

	if (r == 0) {
		return;
	}
	
	switch (point){
	case Start:
		pos = r->first_frame ();
		break;

	case End:
		pos = r->last_frame ();
		break;

	case SyncPoint:
		pos = r->adjust_to_sync (r->first_frame());
		break;	
	}
	
	float speed = 1.0f;
	AudioTimeAxisView *atav;

	if ( ontrack != 0 && (atav = dynamic_cast<AudioTimeAxisView*>(ontrack)) != 0 ) {
		if (atav->get_diskstream() != 0) {
			speed = atav->get_diskstream()->speed();
		}
	}

	pos = track_frame_to_session_frame(pos, speed);
	
	if (cursor == playhead_cursor) {
		session->request_locate (pos);
	} else {
		cursor->set_position (pos);
	}
}

void
Editor::cursor_to_next_region_point (Cursor* cursor, RegionPoint point)
{
	cursor_to_region_point (cursor, point, 1);
}

void
Editor::cursor_to_previous_region_point (Cursor* cursor, RegionPoint point)
{
	cursor_to_region_point (cursor, point, -1);
}

void
Editor::cursor_to_selection_start (Cursor *cursor)
{
	jack_nframes_t pos = 0;
	switch (mouse_mode) {
	case MouseObject:
		if (!selection->regions.empty()) {
			pos = selection->regions.start();
		}
		break;

	case MouseRange:
		if (!selection->time.empty()) {
			pos = selection->time.start ();
		}
		break;

	default:
		return;
	}

	if (cursor == playhead_cursor) {
		session->request_locate (pos);
	} else {
		cursor->set_position (pos);
	}
}

void
Editor::cursor_to_selection_end (Cursor *cursor)
{
	jack_nframes_t pos = 0;

	switch (mouse_mode) {
	case MouseObject:
		if (!selection->regions.empty()) {
			pos = selection->regions.end_frame();
		}
		break;

	case MouseRange:
		if (!selection->time.empty()) {
			pos = selection->time.end_frame ();
		}
		break;

	default:
		return;
	}

	if (cursor == playhead_cursor) {
		session->request_locate (pos);
	} else {
		cursor->set_position (pos);
	}
}

void
Editor::playhead_backward ()
{
	jack_nframes_t pos;
	jack_nframes_t cnt;
	float prefix;
	bool was_floating;

	if (get_prefix (prefix, was_floating)) {
		cnt = 1;
	} else {
		if (was_floating) {
			cnt = (jack_nframes_t) floor (prefix * session->frame_rate ());
		} else {
			cnt = (jack_nframes_t) prefix;
		}
	}

	pos = playhead_cursor->current_frame;

	if ((jack_nframes_t) pos < cnt) {
		pos = 0;
	} else {
		pos -= cnt;
	}
	
	/* XXX this is completely insane. with the current buffering
	   design, we'll force a complete track buffer flush and
	   reload, just to move 1 sample !!!
	*/

	session->request_locate (pos);
}

void
Editor::playhead_forward ()
{
	jack_nframes_t pos;
	jack_nframes_t cnt;
	bool was_floating;
	float prefix;

	if (get_prefix (prefix, was_floating)) {
		cnt = 1;
	} else {
		if (was_floating) {
			cnt = (jack_nframes_t) floor (prefix * session->frame_rate ());
		} else {
			cnt = (jack_nframes_t) floor (prefix);
		}
	}

	pos = playhead_cursor->current_frame;
	
	/* XXX this is completely insane. with the current buffering
	   design, we'll force a complete track buffer flush and
	   reload, just to move 1 sample !!!
	*/

	session->request_locate (pos+cnt);
}

void
Editor::cursor_align (bool playhead_to_edit)
{
	if (playhead_to_edit) {
		if (session) {
			session->request_locate (edit_cursor->current_frame);
		}
	} else {
		edit_cursor->set_position (playhead_cursor->current_frame);
	}
}

void
Editor::edit_cursor_backward ()
{
	jack_nframes_t pos;
	jack_nframes_t cnt;
	float prefix;
	bool was_floating;

	if (get_prefix (prefix, was_floating)) {
		cnt = 1;
	} else {
		if (was_floating) {
			cnt = (jack_nframes_t) floor (prefix * session->frame_rate ());
		} else {
			cnt = (jack_nframes_t) prefix;
		}
	}

	pos = edit_cursor->current_frame;

	if ((jack_nframes_t) pos < cnt) {
		pos = 0;
	} else {
		pos -= cnt;
	}
	
	edit_cursor->set_position (pos);
}

void
Editor::edit_cursor_forward ()
{
	jack_nframes_t pos;
	jack_nframes_t cnt;
	bool was_floating;
	float prefix;

	if (get_prefix (prefix, was_floating)) {
		cnt = 1;
	} else {
		if (was_floating) {
			cnt = (jack_nframes_t) floor (prefix * session->frame_rate ());
		} else {
			cnt = (jack_nframes_t) floor (prefix);
		}
	}

	pos = edit_cursor->current_frame;
	edit_cursor->set_position (pos+cnt);
}

void
Editor::goto_frame ()
{
	float prefix;
	bool was_floating;
	jack_nframes_t frame;

	if (get_prefix (prefix, was_floating)) {
		return;
	}

	if (was_floating) {
		frame = (jack_nframes_t) floor (prefix * session->frame_rate());
	} else {
		frame = (jack_nframes_t) floor (prefix);
	}

	session->request_locate (frame);
}

void
Editor::scroll_backward (float pages)
{
	jack_nframes_t frame;
	jack_nframes_t one_page = (jack_nframes_t) rint (canvas_width * frames_per_unit);
	bool was_floating;
	float prefix;
	jack_nframes_t cnt;
	
	if (get_prefix (prefix, was_floating)) {
		cnt = (jack_nframes_t) floor (pages * one_page);
	} else {
		if (was_floating) {
			cnt = (jack_nframes_t) floor (prefix * session->frame_rate());
		} else {
			cnt = (jack_nframes_t) floor (prefix * one_page);
		}
	}

	if (leftmost_frame < cnt) {
		frame = 0;
	} else {
		frame = leftmost_frame - cnt;
	}

	reposition_x_origin (frame);
}

void
Editor::scroll_forward (float pages)
{
	jack_nframes_t frame;
	jack_nframes_t one_page = (jack_nframes_t) rint (canvas_width * frames_per_unit);
	bool was_floating;
	float prefix;
	jack_nframes_t cnt;
	
	if (get_prefix (prefix, was_floating)) {
		cnt = (jack_nframes_t) floor (pages * one_page);
	} else {
		if (was_floating) {
			cnt = (jack_nframes_t) floor (prefix * session->frame_rate());
		} else {
			cnt = (jack_nframes_t) floor (prefix * one_page);
		}
	}

	if (ULONG_MAX - cnt < leftmost_frame) {
		frame = ULONG_MAX - cnt;
	} else {
		frame = leftmost_frame + cnt;
	}

	reposition_x_origin (frame);
}

void
Editor::scroll_tracks_down ()
{
	float prefix;
	bool was_floating;
	int cnt;

	if (get_prefix (prefix, was_floating)) {
		cnt = 1;
	} else {
		cnt = (int) floor (prefix);
	}

	double vert_value = vertical_adjustment.get_value() + (cnt *
		vertical_adjustment.get_page_size());
	if (vert_value > vertical_adjustment.get_upper() - canvas_height) {
		vert_value = vertical_adjustment.get_upper() - canvas_height;
	}
	vertical_adjustment.set_value (vert_value);
}

void
Editor::scroll_tracks_up ()
{
	float prefix;
	bool was_floating;
	int cnt;

	if (get_prefix (prefix, was_floating)) {
		cnt = 1;
	} else {
		cnt = (int) floor (prefix);
	}

	vertical_adjustment.set_value (vertical_adjustment.get_value() - (cnt * vertical_adjustment.get_page_size()));
}

void
Editor::scroll_tracks_down_line ()
{

        Gtk::Adjustment* adj = edit_vscrollbar.get_adjustment();
	double vert_value = adj->get_value() + 20;

	if (vert_value>adj->get_upper() - canvas_height) {
		vert_value = adj->get_upper() - canvas_height;
	}
	adj->set_value (vert_value);
}

void
Editor::scroll_tracks_up_line ()
{
        Gtk::Adjustment* adj = edit_vscrollbar.get_adjustment();
	adj->set_value (adj->get_value() - 20);
}

/* ZOOM */

void
Editor::temporal_zoom_step (bool coarser)
{
	ENSURE_GUI_THREAD (bind (mem_fun (*this, &Editor::temporal_zoom_step), coarser));

	double nfpu;

	nfpu = frames_per_unit;
	
	if (coarser) { 
		nfpu *= 2.0;
	} else { 
		nfpu = max(1.0,(nfpu/2.0));
	}

	temporal_zoom (nfpu);
}	

void
Editor::temporal_zoom (gdouble fpu)
{
	if (!session) return;
	
	jack_nframes_t current_page = current_page_frames();
	jack_nframes_t current_leftmost = leftmost_frame;
	jack_nframes_t current_rightmost;
	jack_nframes_t current_center;
	jack_nframes_t new_page;
	jack_nframes_t leftmost_after_zoom = 0;
	double nfpu;

	nfpu = fpu;
	
	new_page = (jack_nframes_t) floor (canvas_width * nfpu);

	switch (zoom_focus) {
	case ZoomFocusLeft:
		leftmost_after_zoom = current_leftmost;
		break;
		
	case ZoomFocusRight:
		current_rightmost = leftmost_frame + current_page;
		if (current_rightmost > new_page) {
			leftmost_after_zoom = current_rightmost - new_page;
		} else {
			leftmost_after_zoom = 0;
		}
		break;
		
	case ZoomFocusCenter:
		current_center = current_leftmost + (current_page/2); 
		if (current_center > (new_page/2)) {
			leftmost_after_zoom = current_center - (new_page / 2);
		} else {
			leftmost_after_zoom = 0;
		}
		break;
		
	case ZoomFocusPlayhead:
		/* try to keep the playhead in the center */
		if (playhead_cursor->current_frame > new_page/2) {
			leftmost_after_zoom = playhead_cursor->current_frame - (new_page/2);
		} else {
			leftmost_after_zoom = 0;
		}
		break;

	case ZoomFocusEdit:
		/* try to keep the edit cursor in the center */
		if (edit_cursor->current_frame > leftmost_frame + (new_page/2)) {
			leftmost_after_zoom = edit_cursor->current_frame - (new_page/2);
		} else {
			leftmost_after_zoom = 0;
		}
		break;
		
	}
 
	// leftmost_after_zoom = min (leftmost_after_zoom, session->current_end_frame());

//	begin_reversible_command (_("zoom"));
//	session->add_undo (bind (mem_fun(*this, &Editor::reposition_and_zoom), current_leftmost, frames_per_unit));
//	session->add_redo (bind (mem_fun(*this, &Editor::reposition_and_zoom), leftmost_after_zoom, nfpu));
//	commit_reversible_command ();

	reposition_and_zoom (leftmost_after_zoom, nfpu);
}	

void
Editor::temporal_zoom_selection ()
{
	if (!selection) return;
	
	if (selection->time.empty()) {
		return;
	}

	jack_nframes_t start = selection->time[clicked_selection].start;
	jack_nframes_t end = selection->time[clicked_selection].end;

	temporal_zoom_by_frame (start, end, "zoom to selection");
}

void
Editor::temporal_zoom_session ()
{
	ENSURE_GUI_THREAD (mem_fun (*this, &Editor::temporal_zoom_session));

	if (session) {
		temporal_zoom_by_frame (session->current_start_frame(), session->current_end_frame(), "zoom to session");
	}
}

void
Editor::temporal_zoom_by_frame (jack_nframes_t start, jack_nframes_t end, const string & op)
{
	if (!session) return;

	if ((start == 0 && end == 0) || end < start) {
		return;
	}

	jack_nframes_t range = end - start;

	double new_fpu = (double)range / (double)canvas_width;
// 	double p2 = 1.0;

// 	while (p2 < new_fpu) {
// 		p2 *= 2.0;
// 	}
// 	new_fpu = p2;
	
	jack_nframes_t new_page = (jack_nframes_t) floor (canvas_width * new_fpu);
	jack_nframes_t middle = (jack_nframes_t) floor( (double)start + ((double)range / 2.0f ));
	jack_nframes_t new_leftmost = (jack_nframes_t) floor( (double)middle - ((double)new_page/2.0f));

	if (new_leftmost > middle) new_leftmost = 0;

//	begin_reversible_command (op);
//	session->add_undo (bind (mem_fun(*this, &Editor::reposition_and_zoom), leftmost_frame, frames_per_unit));
//	session->add_redo (bind (mem_fun(*this, &Editor::reposition_and_zoom), new_leftmost, new_fpu));
//	commit_reversible_command ();

	reposition_and_zoom (new_leftmost, new_fpu);
}

void 
Editor::temporal_zoom_to_frame (bool coarser, jack_nframes_t frame)
{
	if (!session) return;
	
	jack_nframes_t range_before = frame - leftmost_frame;
	double new_fpu;
	
	new_fpu = frames_per_unit;
	
	if (coarser) { 
		new_fpu *= 2.0;
		range_before *= 2;
	} else { 
		new_fpu = max(1.0,(new_fpu/2.0));
		range_before /= 2;
	}

	if (new_fpu == frames_per_unit) return;

	jack_nframes_t new_leftmost = frame - range_before;

	if (new_leftmost > frame) new_leftmost = 0;

//	begin_reversible_command (_("zoom to frame"));
//	session->add_undo (bind (mem_fun(*this, &Editor::reposition_and_zoom), leftmost_frame, frames_per_unit));
//	session->add_redo (bind (mem_fun(*this, &Editor::reposition_and_zoom), new_leftmost, new_fpu));
//	commit_reversible_command ();

	reposition_and_zoom (new_leftmost, new_fpu);
}

void
Editor::add_location_from_selection ()
{
	if (selection->time.empty()) {
		return;
	}

	if (session == 0 || clicked_trackview == 0) {
		return;
	}

	jack_nframes_t start = selection->time[clicked_selection].start;
	jack_nframes_t end = selection->time[clicked_selection].end;

	Location *location = new Location (start, end, "selection");

	session->begin_reversible_command (_("add marker"));
        XMLNode &before = session->locations()->get_state();
	session->locations()->add (location, true);
        XMLNode &after = session->locations()->get_state();
	session->add_command(new MementoCommand<Locations>(*(session->locations()), before, after));
	session->commit_reversible_command ();
}

void
Editor::add_location_from_playhead_cursor ()
{
	jack_nframes_t where = session->audible_frame();
	
	Location *location = new Location (where, where, "mark", Location::IsMark);
	session->begin_reversible_command (_("add marker"));
        XMLNode &before = session->locations()->get_state();
	session->locations()->add (location, true);
        XMLNode &after = session->locations()->get_state();
	session->add_command(new MementoCommand<Locations>(*(session->locations()), before, after));
	session->commit_reversible_command ();
}

void
Editor::add_location_from_audio_region ()
{
	if (selection->regions.empty()) {
		return;
	}

	RegionView* rv = *(selection->regions.begin());
	Region& region = rv->region();
	
	Location *location = new Location (region.position(), region.last_frame(), region.name());
	session->begin_reversible_command (_("add marker"));
        XMLNode &before = session->locations()->get_state();
	session->locations()->add (location, true);
        XMLNode &after = session->locations()->get_state();
	session->add_command(new MementoCommand<Locations>(*(session->locations()), before, after));
	session->commit_reversible_command ();
}

void
Editor::select_all_in_track (Selection::Operation op)
{
	list<Selectable *> touched;

	if (!clicked_trackview) {
		return;
	}
	
	clicked_trackview->get_selectables (0, max_frames, 0, DBL_MAX, touched);

	switch (op) {
	case Selection::Toggle:
		selection->add (touched);
		break;
	case Selection::Set:
		selection->set (touched);
		break;
	case Selection::Extend:
		/* not defined yet */
		break;
	}
}

void
Editor::select_all (Selection::Operation op)
{
	list<Selectable *> touched;
	
	for (TrackViewList::iterator iter = track_views.begin(); iter != track_views.end(); ++iter) {
		if ((*iter)->hidden()) {
			continue;
		}
		(*iter)->get_selectables (0, max_frames, 0, DBL_MAX, touched);
	}
	begin_reversible_command (_("select all"));
	switch (op) {
	case Selection::Toggle:
		selection->add (touched);
		break;
	case Selection::Set:
		selection->set (touched);
		break;
	case Selection::Extend:
		/* not defined yet */
		break;
	}
	commit_reversible_command ();
}

void
Editor::invert_selection_in_track ()
{
	list<Selectable *> touched;

	if (!clicked_trackview) {
		return;
	}
	
	clicked_trackview->get_inverted_selectables (*selection, touched);
	selection->set (touched);
}

void
Editor::invert_selection ()
{
	list<Selectable *> touched;
	
	for (TrackViewList::iterator iter = track_views.begin(); iter != track_views.end(); ++iter) {
		if ((*iter)->hidden()) {
			continue;
		}
		(*iter)->get_inverted_selectables (*selection, touched);
	}

	selection->set (touched);
}

bool
Editor::select_all_within (jack_nframes_t start, jack_nframes_t end, double top, double bot, Selection::Operation op)
{
	list<Selectable *> touched;
	
	for (TrackViewList::iterator iter = track_views.begin(); iter != track_views.end(); ++iter) {
		if ((*iter)->hidden()) {
			continue;
		}
		(*iter)->get_selectables (start, end, top, bot, touched);
	}

	cerr << "select all within found " << touched.size() << endl;

	begin_reversible_command (_("select all within"));
	switch (op) {
	case Selection::Toggle:
		cerr << "toggle\n";
		selection->add (touched);
		break;
	case Selection::Set:
		cerr << "set\n";
		selection->set (touched);
		break;
	case Selection::Extend:
		cerr << "extend\n";
		/* not defined yet */
		break;
	}

	cerr << "selection now has " << selection->points.size() << endl;

	commit_reversible_command ();
	return !touched.empty();
}

void
Editor::set_selection_from_audio_region ()
{
	if (selection->regions.empty()) {
		return;
	}

	RegionView* rv = *(selection->regions.begin());
	Region& region = rv->region();
	
	begin_reversible_command (_("set selection from region"));
	selection->set (0, region.position(), region.last_frame());
	commit_reversible_command ();

	set_mouse_mode (Editing::MouseRange, false);
}

void
Editor::set_selection_from_punch()
{
	Location* location;

	if ((location = session->locations()->auto_punch_location()) == 0)  {
		return;
	}

	set_selection_from_range (*location);
}

void
Editor::set_selection_from_loop()
{
	Location* location;

	if ((location = session->locations()->auto_loop_location()) == 0)  {
		return;
	}
	set_selection_from_range (*location);
}

void
Editor::set_selection_from_range (Location& loc)
{
	begin_reversible_command (_("set selection from range"));
	selection->set (0, loc.start(), loc.end());
	commit_reversible_command ();

	set_mouse_mode (Editing::MouseRange, false);
}

void
Editor::select_all_selectables_using_time_selection ()
{
	list<Selectable *> touched;

	if (selection->time.empty()) {
		return;
	}

	jack_nframes_t start = selection->time[clicked_selection].start;
	jack_nframes_t end = selection->time[clicked_selection].end;

	if (end - start < 1)  {
		return;
	}

	for (TrackViewList::iterator iter = selection->tracks.begin(); iter != selection->tracks.end(); ++iter) {
		if ((*iter)->hidden()) {
			continue;
		}
		(*iter)->get_selectables (start, end - 1, 0, DBL_MAX, touched);
	}

	begin_reversible_command (_("select all from range"));
	selection->set (touched);
	commit_reversible_command ();
}


void
Editor::select_all_selectables_using_punch()
{
	Location* location = session->locations()->auto_punch_location();
	list<Selectable *> touched;

	if (location == 0 || (location->end() - location->start() <= 1))  {
		return;
	}

	for (TrackViewList::iterator iter = track_views.begin(); iter != track_views.end(); ++iter) {
		if ((*iter)->hidden()) {
			continue;
		}
		(*iter)->get_selectables (location->start(), location->end() - 1, 0, DBL_MAX, touched);
	}
	begin_reversible_command (_("select all from punch"));
	selection->set (touched);
	commit_reversible_command ();

}

void
Editor::select_all_selectables_using_loop()
{
	Location* location = session->locations()->auto_loop_location();
	list<Selectable *> touched;

	if (location == 0 || (location->end() - location->start() <= 1))  {
		return;
	}

	for (TrackViewList::iterator iter = track_views.begin(); iter != track_views.end(); ++iter) {
		if ((*iter)->hidden()) {
			continue;
		}
		(*iter)->get_selectables (location->start(), location->end() - 1, 0, DBL_MAX, touched);
	}
	begin_reversible_command (_("select all from loop"));
	selection->set (touched);
	commit_reversible_command ();

}

void
Editor::select_all_selectables_using_cursor (Cursor *cursor, bool after)
{
        jack_nframes_t start;
	jack_nframes_t end;
	list<Selectable *> touched;

	if (after) {
		begin_reversible_command (_("select all after cursor"));
		start = cursor->current_frame ;
		end = session->current_end_frame();
	} else {
		if (cursor->current_frame > 0) {
			begin_reversible_command (_("select all before cursor"));
			start = 0;
			end = cursor->current_frame - 1;
		} else {
			return;
		}
	}

	for (TrackViewList::iterator iter = track_views.begin(); iter != track_views.end(); ++iter) {
		if ((*iter)->hidden()) {
			continue;
		}
		(*iter)->get_selectables (start, end, 0, DBL_MAX, touched);
	}
	selection->set (touched);
	commit_reversible_command ();
}

void
Editor::select_all_selectables_between_cursors (Cursor *cursor, Cursor *other_cursor)
{
        jack_nframes_t start;
	jack_nframes_t end;
	list<Selectable *> touched;
	bool  other_cursor_is_first = cursor->current_frame > other_cursor->current_frame;

	if (cursor->current_frame == other_cursor->current_frame) {
		return;
	}

	begin_reversible_command (_("select all between cursors"));
	if (other_cursor_is_first) {
		start = other_cursor->current_frame;
		end = cursor->current_frame - 1;
		
	} else {
		start = cursor->current_frame;
		end = other_cursor->current_frame - 1;
	}
	
	for (TrackViewList::iterator iter = track_views.begin(); iter != track_views.end(); ++iter) {
		if ((*iter)->hidden()) {
			continue;
		}
		(*iter)->get_selectables (start, end, 0, DBL_MAX, touched);
	}
	selection->set (touched);
	commit_reversible_command ();
}

void
Editor::amplitude_zoom_step (bool in)
{
	gdouble zoom = 1.0;

	if (in) {
		zoom *= 2.0;
	} else {
		if (zoom > 2.0) {
			zoom /= 2.0;
		} else {
			zoom = 1.0;
		}
	}

#ifdef FIX_FOR_CANVAS
	/* XXX DO SOMETHING */
#endif
}	


/* DELETION */


void
Editor::delete_sample_forward ()
{
}

void
Editor::delete_sample_backward ()
{
}

void
Editor::delete_screen ()
{
}

/* SEARCH */

void
Editor::search_backwards ()
{
	/* what ? */
}

void
Editor::search_forwards ()
{
	/* what ? */
}

/* MARKS */

void
Editor::jump_forward_to_mark ()
{
	if (!session) {
		return;
	}
	
	Location *location = session->locations()->first_location_after (playhead_cursor->current_frame);

	if (location) {
		session->request_locate (location->start(), session->transport_rolling());
	} else {
		session->request_locate (session->current_end_frame());
	}
}

void
Editor::jump_backward_to_mark ()
{
	if (!session) {
		return;
	}

	Location *location = session->locations()->first_location_before (playhead_cursor->current_frame);
	
	if (location) {
		session->request_locate (location->start(), session->transport_rolling());
	} else {
		session->goto_start ();
	}
}

void
Editor::set_mark ()
{
	jack_nframes_t pos;
	float prefix;
	bool was_floating;

	if (get_prefix (prefix, was_floating)) {
		pos = session->audible_frame ();
	} else {
		if (was_floating) {
			pos = (jack_nframes_t) floor (prefix * session->frame_rate ());
		} else {
			pos = (jack_nframes_t) floor (prefix);
		}
	}

	session->locations()->add (new Location (pos, 0, "mark", Location::IsMark), true);
}

void
Editor::clear_markers ()
{
	if (session) {
		session->begin_reversible_command (_("clear markers"));
                XMLNode &before = session->locations()->get_state();
		session->locations()->clear_markers ();
                XMLNode &after = session->locations()->get_state();
		session->add_command(new MementoCommand<Locations>(*(session->locations()), before, after));
		session->commit_reversible_command ();
	}
}

void
Editor::clear_ranges ()
{
	if (session) {
		session->begin_reversible_command (_("clear ranges"));
                XMLNode &before = session->locations()->get_state();
		
		Location * looploc = session->locations()->auto_loop_location();
		Location * punchloc = session->locations()->auto_punch_location();
		
		session->locations()->clear_ranges ();
		// re-add these
		if (looploc) session->locations()->add (looploc);
		if (punchloc) session->locations()->add (punchloc);
		
                XMLNode &after = session->locations()->get_state();
		session->add_command(new MementoCommand<Locations>(*(session->locations()), before, after));
		session->commit_reversible_command ();
	}
}

void
Editor::clear_locations ()
{
	session->begin_reversible_command (_("clear locations"));
        XMLNode &before = session->locations()->get_state();
	session->locations()->clear ();
        XMLNode &after = session->locations()->get_state();
	session->add_command(new MementoCommand<Locations>(*(session->locations()), before, after));
	session->commit_reversible_command ();
	session->locations()->clear ();
}

/* INSERT/REPLACE */

void
Editor::insert_region_list_drag (AudioRegion& region, int x, int y)
{
	double wx, wy;
	double cx, cy;
	TimeAxisView *tv;
	jack_nframes_t where;
	AudioTimeAxisView *atv = 0;
	Playlist *playlist;
	
	track_canvas.window_to_world (x, y, wx, wy);
	wx += horizontal_adjustment.get_value();
	wy += vertical_adjustment.get_value();

	GdkEvent event;
	event.type = GDK_BUTTON_RELEASE;
	event.button.x = wx;
	event.button.y = wy;
	
	where = event_frame (&event, &cx, &cy);

	if (where < leftmost_frame || where > leftmost_frame + current_page_frames()) {
		/* clearly outside canvas area */
		return;
	}
	
	if ((tv = trackview_by_y_position (cy)) == 0) {
		return;
	}
	
	if ((atv = dynamic_cast<AudioTimeAxisView*>(tv)) == 0) {
		return;
	}

	if ((playlist = atv->playlist()) == 0) {
		return;
	}
	
	snap_to (where);
	
	begin_reversible_command (_("insert dragged region"));
        XMLNode &before = playlist->get_state();
	playlist->add_region (*(new AudioRegion (region)), where, 1.0);
	session->add_command(new MementoCommand<Playlist>(*playlist, before, playlist->get_state()));
	commit_reversible_command ();
}

void
Editor::insert_region_list_selection (float times)
{
	RouteTimeAxisView *tv = 0;
	Playlist *playlist;

	if (clicked_audio_trackview != 0) {
		tv = clicked_audio_trackview;
	} else if (!selection->tracks.empty()) {
		if ((tv = dynamic_cast<RouteTimeAxisView*>(selection->tracks.front())) == 0) {
			return;
		}
	} else {
		return;
	}

	if ((playlist = tv->playlist()) == 0) {
		return;
	}
	
	Glib::RefPtr<TreeSelection> selected = region_list_display.get_selection();
	
	if (selected->count_selected_rows() != 1) {
		return;
	}
	
	TreeModel::iterator i = region_list_display.get_selection()->get_selected();
	Region* region = (*i)[region_list_columns.region];

	begin_reversible_command (_("insert region"));
        XMLNode &before = playlist->get_state();
	playlist->add_region (*(createRegion (*region)), edit_cursor->current_frame, times);
	session->add_command(new MementoCommand<Playlist>(*playlist, before, playlist->get_state()));
	commit_reversible_command ();
}


/* BUILT-IN EFFECTS */

void
Editor::reverse_selection ()
{

}

/* GAIN ENVELOPE EDITING */

void
Editor::edit_envelope ()
{
}

/* PLAYBACK */

void
Editor::toggle_playback (bool with_abort)
{
	if (!session) {
		return;
	}

	switch (session->slave_source()) {
	case Session::None:
	case Session::JACK:
		break;
	default:
		/* transport controlled by the master */
		return;
	}

	if (session->is_auditioning()) {
		session->cancel_audition ();
		return;
	}
	
	if (session->transport_rolling()) {
		session->request_stop (with_abort);
		if (session->get_auto_loop()) {
			session->request_auto_loop (false);
		}
	} else {
		session->request_transport_speed (1.0f);
	}
}

void
Editor::play_from_start ()
{
	session->request_locate (session->current_start_frame(), true);
}

void
Editor::play_selection ()
{
	if (selection->time.empty()) {
		return;
	}

	session->request_play_range (true);
}

void
Editor::play_selected_region ()
{
	if (!selection->regions.empty()) {
		RegionView *rv = *(selection->regions.begin());

		session->request_bounded_roll (rv->region().position(), rv->region().last_frame());	
	}
}

void
Editor::loop_selected_region ()
{
	if (!selection->regions.empty()) {
		RegionView *rv = *(selection->regions.begin());
		Location* tll;

		if ((tll = transport_loop_location()) != 0)  {

			tll->set (rv->region().position(), rv->region().last_frame());
			
			// enable looping, reposition and start rolling

			session->request_auto_loop (true);
			session->request_locate (tll->start(), false);
			session->request_transport_speed (1.0f);
		}
	}
}

void
Editor::play_location (Location& location)
{
	if (location.start() <= location.end()) {
		return;
	}

	session->request_bounded_roll (location.start(), location.end());
}

void
Editor::loop_location (Location& location)
{
	if (location.start() <= location.end()) {
		return;
	}

	Location* tll;

	if ((tll = transport_loop_location()) != 0) {
		tll->set (location.start(), location.end());

		// enable looping, reposition and start rolling
		session->request_auto_loop (true);
		session->request_locate (tll->start(), true);
	}
}

void 
Editor::toggle_region_mute ()
{
	if (clicked_regionview) {
		clicked_regionview->region().set_muted (!clicked_regionview->region().muted());
	} else if (!selection->regions.empty()) {
		bool yn = ! (*selection->regions.begin())->region().muted();
		selection->foreach_region (&Region::set_muted, yn);
	}
}

void
Editor::toggle_region_opaque ()
{
	if (clicked_regionview) {
		clicked_regionview->region().set_opaque (!clicked_regionview->region().opaque());
	} else if (!selection->regions.empty()) {
		bool yn = ! (*selection->regions.begin())->region().opaque();
		selection->foreach_region (&Region::set_opaque, yn);
	}
}

void
Editor::raise_region ()
{
	selection->foreach_region (&Region::raise);
}

void
Editor::raise_region_to_top ()
{
	selection->foreach_region (&Region::raise_to_top);
}

void
Editor::lower_region ()
{
	selection->foreach_region (&Region::lower);
}

void
Editor::lower_region_to_bottom ()
{
	selection->foreach_region (&Region::lower_to_bottom);
}

void
Editor::edit_region ()
{
	if (clicked_regionview == 0) {
		return;
	}
	
	clicked_regionview->show_region_editor ();
}

void
Editor::rename_region ()
{
	Dialog dialog;
	Entry  entry;
	Button ok_button (_("OK"));
	Button cancel_button (_("Cancel"));

	if (selection->regions.empty()) {
		return;
	}

	dialog.set_title (_("ardour: rename region"));
	dialog.set_name ("RegionRenameWindow");
	dialog.set_size_request (300, -1);
	dialog.set_position (Gtk::WIN_POS_MOUSE);
	dialog.set_modal (true);

	dialog.get_vbox()->set_border_width (10);
	dialog.get_vbox()->pack_start (entry);
	dialog.get_action_area()->pack_start (ok_button);
	dialog.get_action_area()->pack_start (cancel_button);

	entry.set_name ("RegionNameDisplay");
	ok_button.set_name ("EditorGTKButton");
	cancel_button.set_name ("EditorGTKButton");

	region_renamed = false;

	entry.signal_activate().connect (bind (mem_fun(*this, &Editor::rename_region_finished), true));
	ok_button.signal_clicked().connect (bind (mem_fun(*this, &Editor::rename_region_finished), true));
	cancel_button.signal_clicked().connect (bind (mem_fun(*this, &Editor::rename_region_finished), false));

	/* recurse */

	dialog.show_all ();
	Main::run ();

	if (region_renamed) {
		(*selection->regions.begin())->region().set_name (entry.get_text());
		redisplay_regions ();
	}
}

void
Editor::rename_region_finished (bool status)

{
	region_renamed = status;
	Main::quit ();
}

void
Editor::audition_playlist_region_via_route (Region& region, Route& route)
{
	if (session->is_auditioning()) {
		session->cancel_audition ();
	} 

	// note: some potential for creativity here, because region doesn't
	// have to belong to the playlist that Route is handling

	// bool was_soloed = route.soloed();

	route.set_solo (true, this);
	
	session->request_bounded_roll (region.position(), region.position() + region.length());
	
	/* XXX how to unset the solo state ? */
}

void
Editor::audition_selected_region ()
{
	if (!selection->regions.empty()) {
		RegionView* rv = *(selection->regions.begin());
		session->audition_region (rv->region());
	}
}

void
Editor::audition_playlist_region_standalone (Region& region)
{
	session->audition_region (region);
}

void
Editor::build_interthread_progress_window ()
{
	interthread_progress_window = new ArdourDialog (X_("interthread progress"), true);

	interthread_progress_bar.set_orientation (Gtk::PROGRESS_LEFT_TO_RIGHT);
	
	interthread_progress_window->get_vbox()->pack_start (interthread_progress_label, false, false);
	interthread_progress_window->get_vbox()->pack_start (interthread_progress_bar,false, false);

	// GTK2FIX: this button needs a modifiable label

	Button* b = interthread_progress_window->add_button (Stock::CANCEL, RESPONSE_CANCEL);
	b->signal_clicked().connect (mem_fun(*this, &Editor::interthread_cancel_clicked));

	interthread_cancel_button.add (interthread_cancel_label);

	interthread_progress_window->set_default_size (200, 100);
}

void
Editor::interthread_cancel_clicked ()
{
	if (current_interthread_info) {
		current_interthread_info->cancel = true;
	}
}

void
Editor::region_from_selection ()
{
	if (clicked_trackview == 0) {
		return;
	}

	if (selection->time.empty()) {
		return;
	}

	jack_nframes_t start = selection->time[clicked_selection].start;
	jack_nframes_t end = selection->time[clicked_selection].end;

	jack_nframes_t selection_cnt = end - start + 1;
	
	for (TrackSelection::iterator i = selection->tracks.begin(); i != selection->tracks.end(); ++i) {
		AudioRegion *region;
		AudioRegion *current;
		Region* current_r;
		Playlist *pl;

		jack_nframes_t internal_start;
		string new_name;

		if ((pl = (*i)->playlist()) == 0) {
			continue;
		}

		if ((current_r = pl->top_region_at (start)) == 0) {
			continue;
		}

		current = dynamic_cast<AudioRegion*> (current_r);
		// FIXME: audio only
		if (current != 0) {
			internal_start = start - current->position();
			session->region_name (new_name, current->name(), true);
			region = new AudioRegion (*current, internal_start, selection_cnt, new_name);
		}
	}
}	

void
Editor::create_region_from_selection (vector<AudioRegion *>& new_regions)
{
	if (selection->time.empty() || selection->tracks.empty()) {
		return;
	}

	jack_nframes_t start = selection->time[clicked_selection].start;
	jack_nframes_t end = selection->time[clicked_selection].end;
	
	for (TrackSelection::iterator i = selection->tracks.begin(); i != selection->tracks.end(); ++i) {

		AudioRegion* current;
		Region* current_r;
		Playlist* playlist;
		jack_nframes_t internal_start;
		string new_name;

		if ((playlist = (*i)->playlist()) == 0) {
			continue;
		}

		if ((current_r = playlist->top_region_at(start)) == 0) {
			continue;
		}

		if ((current = dynamic_cast<AudioRegion*>(current_r)) == 0) {
			continue;
		}
	
		internal_start = start - current->position();
		session->region_name (new_name, current->name(), true);
		
		new_regions.push_back (new AudioRegion (*current, internal_start, end - start + 1, new_name));
	}
}

void
Editor::split_multichannel_region ()
{
	vector<AudioRegion*> v;

	AudioRegionView* clicked_arv = dynamic_cast<AudioRegionView*>(clicked_regionview);
	
	if (!clicked_arv || clicked_arv->audio_region().n_channels() < 2) {
		return;
	}

	clicked_arv->audio_region().separate_by_channel (*session, v);

	/* nothing else to do, really */
}

void
Editor::new_region_from_selection ()
{
	region_from_selection ();
	cancel_selection ();
}

void
Editor::separate_region_from_selection ()
{
	bool doing_undo = false;

	if (selection->time.empty()) {
		return;
	}

	Playlist *playlist;
		
	for (TrackSelection::iterator i = selection->tracks.begin(); i != selection->tracks.end(); ++i) {

		AudioTimeAxisView* atv;

		if ((atv = dynamic_cast<AudioTimeAxisView*> ((*i))) != 0) {

			if (atv->is_audio_track()) {
					
				if ((playlist = atv->playlist()) != 0) {
					if (!doing_undo) {
						begin_reversible_command (_("separate"));
						doing_undo = true;
					}
                                        XMLNode *before;
					if (doing_undo) 
                                            before = &(playlist->get_state());
			
					/* XXX need to consider musical time selections here at some point */

					double speed = atv->get_diskstream()->speed();

					for (list<AudioRange>::iterator t = selection->time.begin(); t != selection->time.end(); ++t) {
						playlist->partition ((jack_nframes_t)((*t).start * speed), (jack_nframes_t)((*t).end * speed), true);
					}

					if (doing_undo) 
                                            session->add_command(new MementoCommand<Playlist>(*playlist, *before, playlist->get_state()));
				}
			}
		}
	}

	if (doing_undo)	commit_reversible_command ();
}

void
Editor::separate_regions_using_location (Location& loc)
{
	bool doing_undo = false;

	if (loc.is_mark()) {
		return;
	}

	Playlist *playlist;

	/* XXX i'm unsure as to whether this should operate on selected tracks only 
	   or the entire enchillada. uncomment the below line to correct the behaviour 
	   (currently set for all tracks)
	*/

	for (TrackViewList::iterator i = track_views.begin(); i != track_views.end(); ++i) {	
	//for (TrackSelection::iterator i = selection->tracks.begin(); i != selection->tracks.end(); ++i) {

		AudioTimeAxisView* atv;

		if ((atv = dynamic_cast<AudioTimeAxisView*> ((*i))) != 0) {

			if (atv->is_audio_track()) {
					
				if ((playlist = atv->playlist()) != 0) {
                                        XMLNode *before;
					if (!doing_undo) {
						begin_reversible_command (_("separate"));
						doing_undo = true;
					}
					if (doing_undo) 
                                            before = &(playlist->get_state());
                                            
			
					/* XXX need to consider musical time selections here at some point */

					double speed = atv->get_diskstream()->speed();


					playlist->partition ((jack_nframes_t)(loc.start() * speed), (jack_nframes_t)(loc.end() * speed), true);
					if (doing_undo) 
                                            session->add_command(new MementoCommand<Playlist>(*playlist, *before, playlist->get_state()));
				}
			}
		}
	}

	if (doing_undo)	commit_reversible_command ();
}

void
Editor::crop_region_to_selection ()
{
	if (selection->time.empty()) {
		return;
	}

	vector<Playlist*> playlists;
	Playlist *playlist;

	if (clicked_trackview != 0) {

		if ((playlist = clicked_trackview->playlist()) == 0) {
			return;
		}

		playlists.push_back (playlist);

	} else {
		
		for (TrackSelection::iterator i = selection->tracks.begin(); i != selection->tracks.end(); ++i) {

			AudioTimeAxisView* atv;

			if ((atv = dynamic_cast<AudioTimeAxisView*> ((*i))) != 0) {

				if (atv->is_audio_track()) {
					
					if ((playlist = atv->playlist()) != 0) {
						playlists.push_back (playlist);
					}
				}
			}
		}
	}

	if (!playlists.empty()) {

		jack_nframes_t start;
		jack_nframes_t end;
		jack_nframes_t cnt;

		begin_reversible_command (_("trim to selection"));

		for (vector<Playlist*>::iterator i = playlists.begin(); i != playlists.end(); ++i) {
			
			Region *region;
			
			start = selection->time.start();

			if ((region = (*i)->top_region_at(start)) == 0) {
				continue;
			}
			
			/* now adjust lengths to that we do the right thing
			   if the selection extends beyond the region
			*/
			
			start = max (start, region->position());
			end = min (selection->time.end_frame(), start + region->length() - 1);
			cnt = end - start + 1;

                        XMLNode &before = (*i)->get_state();
			region->trim_to (start, cnt, this);
                        XMLNode &after = (*i)->get_state();
			session->add_command (new MementoCommand<Playlist>(*(*i), before, after));
		}

		commit_reversible_command ();
	}
}		

void
Editor::region_fill_track ()
{
	jack_nframes_t end;

	if (!session || selection->regions.empty()) {
		return;
	}

	end = session->current_end_frame ();

	begin_reversible_command (_("region fill"));

	for (RegionSelection::iterator i = selection->regions.begin(); i != selection->regions.end(); ++i) {

		Region& region ((*i)->region());
		
		// FIXME
		AudioRegion* const ar = dynamic_cast<AudioRegion*>(&region);
		if (!ar)
			continue;

		Playlist* pl = region.playlist();

		if (end <= region.last_frame()) {
			return;
		}

		double times = (double) (end - region.last_frame()) / (double) region.length();

		if (times == 0) {
			return;
		}

<<<<<<< HEAD
		session->add_undo (pl->get_memento());
		pl->add_region (*(new AudioRegion (*ar)), ar->last_frame(), times);
		session->add_redo_no_execute (pl->get_memento());
=======
                XMLNode &before = pl->get_state();
		pl->add_region (*(new AudioRegion (*ar)), ar->last_frame(), times);
		session->add_command (new MementoCommand<Playlist>(*pl, before, pl->get_state()));
>>>>>>> 57563738
	}

	commit_reversible_command ();
}

void
Editor::region_fill_selection ()
{
       	if (clicked_audio_trackview == 0 || !clicked_audio_trackview->is_audio_track()) {
		return;
	}

	if (selection->time.empty()) {
		return;
	}

	Region *region;

	Glib::RefPtr<TreeSelection> selected = region_list_display.get_selection();

	if (selected->count_selected_rows() != 1) {
		return;
	}

	TreeModel::iterator i = region_list_display.get_selection()->get_selected();
	region = (*i)[region_list_columns.region];

	jack_nframes_t start = selection->time[clicked_selection].start;
	jack_nframes_t end = selection->time[clicked_selection].end;

	Playlist *playlist; 

	if (selection->tracks.empty()) {
		return;
	}

	jack_nframes_t selection_length = end - start;
	float times = (float)selection_length / region->length();
	
	begin_reversible_command (_("fill selection"));
	
	for (TrackSelection::iterator i = selection->tracks.begin(); i != selection->tracks.end(); ++i) {

		if ((playlist = (*i)->playlist()) == 0) {
			continue;
		}		
		
                XMLNode &before = playlist->get_state();
		playlist->add_region (*(createRegion (*region)), start, times);
		session->add_command (new MementoCommand<Playlist>(*playlist, before, playlist->get_state()));
	}
	
	commit_reversible_command ();			
}

void
Editor::set_a_regions_sync_position (Region& region, jack_nframes_t position)
{

	if (!region.covers (position)) {
	  error << _("Programming error. that region doesn't cover that position") << __FILE__ << " +" << __LINE__ << endmsg;
		return;
	}
	begin_reversible_command (_("set region sync position"));
        XMLNode &before = region.playlist()->get_state();
	region.set_sync_position (position);
        XMLNode &after = region.playlist()->get_state();
	session->add_command(new MementoCommand<Playlist>(*(region.playlist()), before, after));
	commit_reversible_command ();
}

void
Editor::set_region_sync_from_edit_cursor ()
{
	if (clicked_regionview == 0) {
		return;
	}

	if (!clicked_regionview->region().covers (edit_cursor->current_frame)) {
		error << _("Place the edit cursor at the desired sync point") << endmsg;
		return;
	}

	Region& region (clicked_regionview->region());
	begin_reversible_command (_("set sync from edit cursor"));
        XMLNode &before = region.playlist()->get_state();
	region.set_sync_position (edit_cursor->current_frame);
        XMLNode &after = region.playlist()->get_state();
	session->add_command(new MementoCommand<Playlist>(*(region.playlist()), before, after));
	commit_reversible_command ();
}

void
Editor::remove_region_sync ()
{
	if (clicked_regionview) {
		Region& region (clicked_regionview->region());
		begin_reversible_command (_("remove sync"));
                XMLNode &before = region.playlist()->get_state();
		region.clear_sync_position ();
                XMLNode &after = region.playlist()->get_state();
		session->add_command(new MementoCommand<Playlist>(*(region.playlist()), before, after));
		commit_reversible_command ();
	}
}

void
Editor::naturalize ()
{
	if (selection->regions.empty()) {
		return;
	}
	begin_reversible_command (_("naturalize"));
	for (RegionSelection::iterator i = selection->regions.begin(); i != selection->regions.end(); ++i) {
<<<<<<< HEAD
		session->add_undo ((*i)->region().get_memento());
		(*i)->region().move_to_natural_position (this);
		session->add_redo_no_execute ((*i)->region().get_memento());
=======
                XMLNode &before = (*i)->region().get_state();
		(*i)->region().move_to_natural_position (this);
                XMLNode &after = (*i)->region().get_state();
		session->add_command (new MementoCommand<Region>((*i)->region(), before, after));
>>>>>>> 57563738
	}
	commit_reversible_command ();
}

void
Editor::align (RegionPoint what)
{
	align_selection (what, edit_cursor->current_frame);
}

void
Editor::align_relative (RegionPoint what)
{
	align_selection_relative (what, edit_cursor->current_frame);
}

struct RegionSortByTime {
    bool operator() (const AudioRegionView* a, const AudioRegionView* b) {
	    return a->region().position() < b->region().position();
    }
};

void
Editor::align_selection_relative (RegionPoint point, jack_nframes_t position)
{
	if (selection->regions.empty()) {
		return;
	}

	jack_nframes_t distance;
	jack_nframes_t pos = 0;
	int dir;

	list<RegionView*> sorted;
	selection->regions.by_position (sorted);
	Region& r ((*sorted.begin())->region());

	switch (point) {
	case Start:
		pos = r.first_frame ();
		break;

	case End:
		pos = r.last_frame();
		break;

	case SyncPoint:
		pos = r.adjust_to_sync (r.first_frame());
		break;	
	}

	if (pos > position) {
		distance = pos - position;
		dir = -1;
	} else {
		distance = position - pos;
		dir = 1;
	}

	begin_reversible_command (_("align selection (relative)"));

	for (RegionSelection::iterator i = selection->regions.begin(); i != selection->regions.end(); ++i) {

		Region& region ((*i)->region());

                XMLNode &before = region.playlist()->get_state();
		
		if (dir > 0) {
			region.set_position (region.position() + distance, this);
		} else {
			region.set_position (region.position() - distance, this);
		}

                XMLNode &after = region.playlist()->get_state();
		session->add_command(new MementoCommand<Playlist>(*(region.playlist()), before, after));

	}

	commit_reversible_command ();
}

void
Editor::align_selection (RegionPoint point, jack_nframes_t position)
{
	if (selection->regions.empty()) {
		return;
	}

	begin_reversible_command (_("align selection"));

	for (RegionSelection::iterator i = selection->regions.begin(); i != selection->regions.end(); ++i) {
		align_region_internal ((*i)->region(), point, position);
	}

	commit_reversible_command ();
}

void
Editor::align_region (Region& region, RegionPoint point, jack_nframes_t position)
{
	begin_reversible_command (_("align region"));
	align_region_internal (region, point, position);
	commit_reversible_command ();
}

void
Editor::align_region_internal (Region& region, RegionPoint point, jack_nframes_t position)
{
	XMLNode &before = region.playlist()->get_state();

	switch (point) {
	case SyncPoint:
		region.set_position (region.adjust_to_sync (position), this);
		break;

	case End:
		if (position > region.length()) {
			region.set_position (position - region.length(), this);
		}
		break;

	case Start:
		region.set_position (position, this);
		break;
	}

	XMLNode &after = region.playlist()->get_state();
	session->add_command(new MementoCommand<Playlist>(*(region.playlist()), before, after));
}	

void
Editor::trim_region_to_edit_cursor ()
{
	if (clicked_regionview == 0) {
		return;
	}

	Region& region (clicked_regionview->region());

	float speed = 1.0f;
	AudioTimeAxisView *atav;

	if ( clicked_trackview != 0 && (atav = dynamic_cast<AudioTimeAxisView*>(clicked_trackview)) != 0 ) {
		if (atav->get_diskstream() != 0) {
			speed = atav->get_diskstream()->speed();
		}
	}

	begin_reversible_command (_("trim to edit"));
        XMLNode &before = region.playlist()->get_state();
	region.trim_end( session_frame_to_track_frame(edit_cursor->current_frame, speed), this);
        XMLNode &after = region.playlist()->get_state();
	session->add_command(new MementoCommand<Playlist>(*(region.playlist()), before, after));
	commit_reversible_command ();
}

void
Editor::trim_region_from_edit_cursor ()
{
	if (clicked_regionview == 0) {
		return;
	}

	Region& region (clicked_regionview->region());

	float speed = 1.0f;
	AudioTimeAxisView *atav;

	if ( clicked_trackview != 0 && (atav = dynamic_cast<AudioTimeAxisView*>(clicked_trackview)) != 0 ) {
		if (atav->get_diskstream() != 0) {
			speed = atav->get_diskstream()->speed();
		}
	}

	begin_reversible_command (_("trim to edit"));
        XMLNode &before = region.playlist()->get_state();
	region.trim_front ( session_frame_to_track_frame(edit_cursor->current_frame, speed), this);
        XMLNode &after = region.playlist()->get_state();
	session->add_command(new MementoCommand<Playlist>(*(region.playlist()), before, after));
	commit_reversible_command ();
}

void
Editor::unfreeze_route ()
{
	if (clicked_audio_trackview == 0 || !clicked_audio_trackview->is_audio_track()) {
		return;
	}
	
	clicked_audio_trackview->audio_track()->unfreeze ();
}

void*
Editor::_freeze_thread (void* arg)
{
	PBD::ThreadCreated (pthread_self(), X_("Freeze"));
	return static_cast<Editor*>(arg)->freeze_thread ();
}

void*
Editor::freeze_thread ()
{
	clicked_audio_trackview->audio_track()->freeze (*current_interthread_info);
	return 0;
}

gint
Editor::freeze_progress_timeout (void *arg)
{
	interthread_progress_bar.set_fraction (current_interthread_info->progress/100);
	return !(current_interthread_info->done || current_interthread_info->cancel);
}

void
Editor::freeze_route ()
{
	if (clicked_audio_trackview == 0 || !clicked_audio_trackview->is_audio_track()) {
		return;
	}
	
	InterThreadInfo itt;

	if (interthread_progress_window == 0) {
		build_interthread_progress_window ();
	}
	
	interthread_progress_window->set_title (_("ardour: freeze"));
	interthread_progress_window->set_position (Gtk::WIN_POS_MOUSE);
	interthread_progress_window->show_all ();
	interthread_progress_bar.set_fraction (0.0f);
	interthread_progress_label.set_text ("");
	interthread_cancel_label.set_text (_("Cancel Freeze"));
	current_interthread_info = &itt;

	interthread_progress_connection = 
	  Glib::signal_timeout().connect (bind (mem_fun(*this, &Editor::freeze_progress_timeout), (gpointer) 0), 100);

	itt.done = false;
	itt.cancel = false;
	itt.progress = 0.0f;

	pthread_create (&itt.thread, 0, _freeze_thread, this);

	track_canvas.get_window()->set_cursor (Gdk::Cursor (Gdk::WATCH));

	while (!itt.done && !itt.cancel) {
		gtk_main_iteration ();
	}

	interthread_progress_connection.disconnect ();
	interthread_progress_window->hide_all ();
	current_interthread_info = 0;
	track_canvas.get_window()->set_cursor (*current_canvas_cursor);
}

void
Editor::bounce_range_selection ()
{
	if (selection->time.empty()) {
		return;
	}

	TrackViewList *views = get_valid_views (selection->time.track, selection->time.group);

	jack_nframes_t start = selection->time[clicked_selection].start;
	jack_nframes_t end = selection->time[clicked_selection].end;
	jack_nframes_t cnt = end - start + 1;
	
	begin_reversible_command (_("bounce range"));

	for (TrackViewList::iterator i = views->begin(); i != views->end(); ++i) {

		AudioTimeAxisView* atv;

		if ((atv = dynamic_cast<AudioTimeAxisView*> (*i)) == 0) {
			continue;
		}
		
		Playlist* playlist;
		
		if ((playlist = atv->playlist()) == 0) {
			return;
		}

		InterThreadInfo itt;
		
		itt.done = false;
		itt.cancel = false;
		itt.progress = false;
		
                XMLNode &before = playlist->get_state();
		atv->audio_track()->bounce_range (start, cnt, itt);
                XMLNode &after = playlist->get_state();
		session->add_command (new MementoCommand<Playlist> (*playlist, before, after));
	}
	
	commit_reversible_command ();
	
	delete views;
}

void
Editor::cut ()
{
	cut_copy (Cut);
}

void
Editor::copy ()
{
	cut_copy (Copy);
}

void 
Editor::cut_copy (CutCopyOp op)
{
	/* only cancel selection if cut/copy is successful.*/

	string opname;

	switch (op) {
	case Cut:
		opname = _("cut");
		break;
	case Copy:
		opname = _("copy");
		break;
	case Clear:
		opname = _("clear");
		break;
	}
	
	cut_buffer->clear ();

	switch (current_mouse_mode()) {
	case MouseObject: 
		if (!selection->regions.empty() || !selection->points.empty()) {

			begin_reversible_command (opname + _(" objects"));

			if (!selection->regions.empty()) {
				
				cut_copy_regions (op);
				
				if (op == Cut) {
					selection->clear_regions ();
				}
			}

			if (!selection->points.empty()) {
				cut_copy_points (op);

				if (op == Cut) {
					selection->clear_points ();
				}
			}

			commit_reversible_command ();	
		}
		break;
		
	case MouseRange:
		if (!selection->time.empty()) {

			begin_reversible_command (opname + _(" range"));
			cut_copy_ranges (op);
			commit_reversible_command ();

			if (op == Cut) {
				selection->clear_time ();
			}
			
		}
		break;
		
	default:
		break;
	}
}

void
Editor::cut_copy_points (CutCopyOp op)
{
	for (PointSelection::iterator i = selection->points.begin(); i != selection->points.end(); ++i) {

		AutomationTimeAxisView* atv = dynamic_cast<AutomationTimeAxisView*>(&(*i).track);

		if (atv) {
			atv->cut_copy_clear_objects (selection->points, op);
		} 
	}
}

void
Editor::cut_copy_regions (CutCopyOp op)
{
        typedef std::map<AudioPlaylist*,AudioPlaylist*> PlaylistMapping;
	PlaylistMapping pmap;
	jack_nframes_t first_position = max_frames;
	set<Playlist*> freezelist;
	pair<set<Playlist*>::iterator,bool> insert_result;

	for (RegionSelection::iterator x = selection->regions.begin(); x != selection->regions.end(); ++x) {
		first_position = min ((*x)->region().position(), first_position);

		if (op == Cut || op == Clear) {
			AudioPlaylist *pl = dynamic_cast<AudioPlaylist*>((*x)->region().playlist());
			if (pl) {
				insert_result = freezelist.insert (pl);
				if (insert_result.second) {
					pl->freeze ();
                                        session->add_command (new MementoUndoCommand<Playlist>(*pl, pl->get_state()));
				}
			}
		}
	}

	for (RegionSelection::iterator x = selection->regions.begin(); x != selection->regions.end(); ) {

		AudioPlaylist *pl = dynamic_cast<AudioPlaylist*>((*x)->region().playlist());
		AudioPlaylist* npl;
		RegionSelection::iterator tmp;
		
		tmp = x;
		++tmp;

		if (pl) {

			PlaylistMapping::iterator pi = pmap.find (pl);
			
			if (pi == pmap.end()) {
				npl = new AudioPlaylist (*session, "cutlist", true);
				npl->freeze();
				pmap[pl] = npl;
			} else {
				npl = pi->second;
			}

			// FIXME
			AudioRegion* const ar = dynamic_cast<AudioRegion*>(&(*x)->region());
			switch (op) {
			case Cut:
				if (!ar) break;

				npl->add_region (*(new AudioRegion (*ar)), (*x)->region().position() - first_position);
				pl->remove_region (&((*x)->region()));
				break;

			case Copy:
				if (!ar) break;

				npl->add_region (*(new AudioRegion (*ar)), (*x)->region().position() - first_position);
				break;

			case Clear:
				pl->remove_region (&((*x)->region()));
				break;
			}
		}

		x = tmp;
	}

	list<Playlist*> foo;

	for (PlaylistMapping::iterator i = pmap.begin(); i != pmap.end(); ++i) {
		foo.push_back (i->second);
	}

	if (!foo.empty()) {
		cut_buffer->set (foo);
	}
	
	for (set<Playlist*>::iterator pl = freezelist.begin(); pl != freezelist.end(); ++pl) {
		(*pl)->thaw ();
		session->add_command (new MementoRedoCommand<Playlist>(*(*pl), (*pl)->get_state()));
	}
}

void
Editor::cut_copy_ranges (CutCopyOp op)
{
	for (TrackSelection::iterator i = selection->tracks.begin(); i != selection->tracks.end(); ++i) {
		(*i)->cut_copy_clear (*selection, op);
	}
}

void
Editor::paste (float times)
{
	paste_internal (edit_cursor->current_frame, times);
}

void
Editor::mouse_paste ()
{
	int x, y;
	double wx, wy;

	track_canvas.get_pointer (x, y);
	track_canvas.window_to_world (x, y, wx, wy);
	wx += horizontal_adjustment.get_value();
	wy += vertical_adjustment.get_value();

	GdkEvent event;
	event.type = GDK_BUTTON_RELEASE;
	event.button.x = wx;
	event.button.y = wy;
	
	jack_nframes_t where = event_frame (&event, 0, 0);
	snap_to (where);
	paste_internal (where, 1);
}

void
Editor::paste_internal (jack_nframes_t position, float times)
{
	bool commit = false;

	if (cut_buffer->empty() || selection->tracks.empty()) {
		return;
	}

	if (position == max_frames) {
		position = edit_cursor->current_frame;
	}

	begin_reversible_command (_("paste"));

	TrackSelection::iterator i;
	size_t nth;

	for (nth = 0, i = selection->tracks.begin(); i != selection->tracks.end(); ++i, ++nth) {
		
		/* undo/redo is handled by individual tracks */

		if ((*i)->paste (position, times, *cut_buffer, nth)) {
			commit = true;
		}
	}

	if (commit) {
		commit_reversible_command ();
	}
}

void
Editor::paste_named_selection (float times)
{
	TrackSelection::iterator t;

	Glib::RefPtr<TreeSelection> selected = named_selection_display.get_selection();

	if (selected->count_selected_rows() != 1 || selection->tracks.empty()) {
		return;
	}

	TreeModel::iterator i = selected->get_selected();
	NamedSelection* ns = (*i)[named_selection_columns.selection];

	list<Playlist*>::iterator chunk;
	list<Playlist*>::iterator tmp;

	chunk = ns->playlists.begin();
		
	begin_reversible_command (_("paste chunk"));

	for (t = selection->tracks.begin(); t != selection->tracks.end(); ++t) {
		
		AudioTimeAxisView* atv;
		Playlist* pl;
		AudioPlaylist* apl;

		if ((atv = dynamic_cast<AudioTimeAxisView*> (*t)) == 0) {
			continue;
		}

		if ((pl = atv->playlist()) == 0) {
			continue;
		}

		if ((apl = dynamic_cast<AudioPlaylist*> (pl)) == 0) {
			continue;
		}

		tmp = chunk;
		++tmp;

                XMLNode &before = apl->get_state();
		apl->paste (**chunk, edit_cursor->current_frame, times);
		session->add_command(new MementoCommand<AudioPlaylist>(*apl, before, apl->get_state()));

		if (tmp != ns->playlists.end()) {
			chunk = tmp;
		}
	}

	commit_reversible_command();
}

void
Editor::duplicate_some_regions (RegionSelection& regions, float times)
{
	Playlist *playlist; 
	RegionSelection sel = regions; // clear (below) will clear the argument list
		
	begin_reversible_command (_("duplicate region"));

	selection->clear_regions ();

	for (RegionSelection::iterator i = sel.begin(); i != sel.end(); ++i) {

		Region& r ((*i)->region());

		TimeAxisView& tv = (*i)->get_time_axis_view();
		AudioTimeAxisView* atv = dynamic_cast<AudioTimeAxisView*> (&tv);
		sigc::connection c = atv->view()->RegionViewAdded.connect (mem_fun(*this, &Editor::collect_new_region_view));
		
 		playlist = (*i)->region().playlist();
<<<<<<< HEAD
		session->add_undo (playlist->get_memento());
=======
                XMLNode &before = playlist->get_state();
>>>>>>> 57563738
		playlist->duplicate (r, r.last_frame(), times);
		session->add_command(new MementoCommand<Playlist>(*playlist, before, playlist->get_state()));

		c.disconnect ();

		if (latest_regionview) {
			selection->add (latest_regionview);
		}
	}
		

	commit_reversible_command ();
}

void
Editor::duplicate_selection (float times)
{
	if (selection->time.empty() || selection->tracks.empty()) {
		return;
	}

	Playlist *playlist; 
	vector<AudioRegion*> new_regions;
	vector<AudioRegion*>::iterator ri;
		
	create_region_from_selection (new_regions);

	if (new_regions.empty()) {
		return;
	}
	
	begin_reversible_command (_("duplicate selection"));

	ri = new_regions.begin();

	for (TrackSelection::iterator i = selection->tracks.begin(); i != selection->tracks.end(); ++i) {
		if ((playlist = (*i)->playlist()) == 0) {
			continue;
		}
                XMLNode &before = playlist->get_state();
		playlist->duplicate (**ri, selection->time[clicked_selection].end, times);
                XMLNode &after = playlist->get_state();
		session->add_command (new MementoCommand<Playlist>(*playlist, before, after));

		++ri;
		if (ri == new_regions.end()) {
			--ri;
		}
	}

	commit_reversible_command ();
}

void
Editor::reset_point_selection ()
{
	/* reset all selected points to the relevant default value */

	cerr << "point selection has " << selection->points.size() << " entries\n";
	
	for (PointSelection::iterator i = selection->points.begin(); i != selection->points.end(); ++i) {
		
		AutomationTimeAxisView* atv = dynamic_cast<AutomationTimeAxisView*>(&(*i).track);
		
		if (atv) {
			atv->reset_objects (selection->points);
		} 
	}
}

void
Editor::center_playhead ()
{
	float page = canvas_width * frames_per_unit;

	center_screen_internal (playhead_cursor->current_frame, page);
}

void
Editor::center_edit_cursor ()
{
	float page = canvas_width * frames_per_unit;

	center_screen_internal (edit_cursor->current_frame, page);
}

void
Editor::clear_playlist (Playlist& playlist)
{
	begin_reversible_command (_("clear playlist"));
        XMLNode &before = playlist.get_state();
	playlist.clear ();
        XMLNode &after = playlist.get_state();
	session->add_command (new MementoCommand<Playlist>(playlist, before, after));
	commit_reversible_command ();
}

void
Editor::nudge_track (bool use_edit_cursor, bool forwards)
{
	Playlist *playlist; 
	jack_nframes_t distance;
	jack_nframes_t next_distance;
	jack_nframes_t start;

	if (use_edit_cursor) {
		start = edit_cursor->current_frame;
	} else {
		start = 0;
	}

	if ((distance = get_nudge_distance (start, next_distance)) == 0) {
		return;
	}
	
	if (selection->tracks.empty()) {
		return;
	}
	
	begin_reversible_command (_("nudge track"));
	
	for (TrackSelection::iterator i = selection->tracks.begin(); i != selection->tracks.end(); ++i) {

		if ((playlist = (*i)->playlist()) == 0) {
			continue;
		}		
		
                XMLNode &before = playlist->get_state();
		playlist->nudge_after (start, distance, forwards);
                XMLNode &after = playlist->get_state();
		session->add_command (new MementoCommand<Playlist>(*playlist, before, after));
	}
	
	commit_reversible_command ();			
}

void
Editor::remove_last_capture ()
{
	vector<string> choices;
	string prompt;
	
	if (!session) {
		return;
	}

	if (Config->get_verify_remove_last_capture()) {
		prompt  = _("Do you really want to destroy the last capture?"
			    "\n(This is destructive and cannot be undone)");

		choices.push_back (_("No, do nothing."));
		choices.push_back (_("Yes, destroy it."));
		
		Gtkmm2ext::Choice prompter (prompt, choices);
		
		if (prompter.run () == 1) {
			session->remove_last_capture ();
		}

	} else {
		session->remove_last_capture();
	}
}

void
Editor::normalize_region ()
{
	if (!session) {
		return;
	}

	if (selection->regions.empty()) {
		return;
	}

	begin_reversible_command (_("normalize"));

	track_canvas.get_window()->set_cursor (*wait_cursor);
	gdk_flush ();

	for (RegionSelection::iterator r = selection->regions.begin(); r != selection->regions.end(); ++r) {
		AudioRegionView* const arv = dynamic_cast<AudioRegionView*>(*r);
		if (!arv)
			continue;
<<<<<<< HEAD
		session->add_undo (arv->region().get_memento());
		arv->audio_region().normalize_to (0.0f);
		session->add_redo_no_execute (arv->region().get_memento());
=======
 		XMLNode &before = arv->region().get_state();
		arv->audio_region().normalize_to (0.0f);
		session->add_command (new MementoCommand<Region>(arv->region(), before, arv->region().get_state()));
>>>>>>> 57563738
	}

	commit_reversible_command ();
	track_canvas.get_window()->set_cursor (*current_canvas_cursor);
}


void
Editor::denormalize_region ()
{
	if (!session) {
		return;
	}

	if (selection->regions.empty()) {
		return;
	}

	begin_reversible_command ("denormalize");

	for (RegionSelection::iterator r = selection->regions.begin(); r != selection->regions.end(); ++r) {
		AudioRegionView* const arv = dynamic_cast<AudioRegionView*>(*r);
		if (!arv)
			continue;
<<<<<<< HEAD
		session->add_undo (arv->region().get_memento());
		arv->audio_region().set_scale_amplitude (1.0f);
		session->add_redo_no_execute (arv->region().get_memento());
=======
		XMLNode &before = arv->region().get_state();
		arv->audio_region().set_scale_amplitude (1.0f);
		session->add_command (new MementoCommand<Region>(arv->region(), before, arv->region().get_state()));
>>>>>>> 57563738
	}

	commit_reversible_command ();
}


void
Editor::reverse_region ()
{
	if (!session) {
		return;
	}

	Reverse rev (*session);
	apply_filter (rev, _("reverse regions"));
}

void
Editor::apply_filter (AudioFilter& filter, string command)
{
	if (selection->regions.empty()) {
		return;
	}

	begin_reversible_command (command);

	track_canvas.get_window()->set_cursor (*wait_cursor);
	gdk_flush ();

	for (RegionSelection::iterator r = selection->regions.begin(); r != selection->regions.end(); ) {
		AudioRegionView* const arv = dynamic_cast<AudioRegionView*>(*r);
		if (!arv)
			continue;

		Playlist* playlist = arv->region().playlist();

		RegionSelection::iterator tmp;
		
		tmp = r;
		++tmp;

		if (arv->audio_region().apply (filter) == 0) {

<<<<<<< HEAD
			session->add_undo (playlist->get_memento());
			playlist->replace_region (arv->region(), *(filter.results.front()), arv->region().position());
			session->add_redo_no_execute (playlist->get_memento());
=======
                        XMLNode &before = playlist->get_state();
			playlist->replace_region (arv->region(), *(filter.results.front()), arv->region().position());
                        XMLNode &after = playlist->get_state();
			session->add_command(new MementoCommand<Playlist>(*playlist, before, after));
>>>>>>> 57563738
		} else {
			goto out;
		}

		r = tmp;
	}

	commit_reversible_command ();
	selection->regions.clear ();

  out:
	track_canvas.get_window()->set_cursor (*current_canvas_cursor);
}

void
Editor::region_selection_op (void (Region::*pmf)(void))
{
	for (RegionSelection::iterator i = selection->regions.begin(); i != selection->regions.end(); ++i) {
		((*i)->region().*pmf)();
	}
}


void
Editor::region_selection_op (void (Region::*pmf)(void*), void *arg)
{
	for (RegionSelection::iterator i = selection->regions.begin(); i != selection->regions.end(); ++i) {
		((*i)->region().*pmf)(arg);
	}
}

void
Editor::region_selection_op (void (Region::*pmf)(bool), bool yn)
{
	for (RegionSelection::iterator i = selection->regions.begin(); i != selection->regions.end(); ++i) {
		((*i)->region().*pmf)(yn);
	}
}

void
Editor::external_edit_region ()
{
	if (!clicked_regionview) {
		return;
	}

	/* more to come */
}

void
Editor::brush (jack_nframes_t pos)
{
	RegionSelection sel;
	snap_to (pos);

	if (selection->regions.empty()) {
		/* XXX get selection from region list */
	} else { 
		sel = selection->regions;
	}

	if (sel.empty()) {
		return;
	}

	for (RegionSelection::iterator i = selection->regions.begin(); i != selection->regions.end(); ++i) {
		mouse_brush_insert_region ((*i), pos);
	}
}

void
Editor::toggle_gain_envelope_visibility ()
{
	for (RegionSelection::iterator i = selection->regions.begin(); i != selection->regions.end(); ++i) {
		AudioRegionView* const arv = dynamic_cast<AudioRegionView*>(*i);
		if (arv)
			arv->set_envelope_visible (!arv->envelope_visible());
	}
}

void
Editor::toggle_gain_envelope_active ()
{
	for (RegionSelection::iterator i = selection->regions.begin(); i != selection->regions.end(); ++i) {
		AudioRegionView* const arv = dynamic_cast<AudioRegionView*>(*i);
		if (arv)
			arv->audio_region().set_envelope_active (true);
	}
}<|MERGE_RESOLUTION|>--- conflicted
+++ resolved
@@ -210,16 +210,10 @@
 			_new_regionviews_show_envelope = arv->envelope_visible();
 		
 		if (pl) {
-<<<<<<< HEAD
-			session->add_undo (pl->get_memento());
-			pl->split_region ((*a)->region(), where);
-			session->add_redo_no_execute (pl->get_memento());
-=======
                         XMLNode &before = pl->get_state();
 			pl->split_region ((*a)->region(), where);
                         XMLNode &after = pl->get_state();
                         session->add_command(new MementoCommand<Playlist>(*pl, before, after));
->>>>>>> 57563738
 		}
 
 		a = tmp;
@@ -239,16 +233,10 @@
 	Playlist* playlist = clicked_audio_trackview->playlist();
 	
 	begin_reversible_command (_("remove region"));
-<<<<<<< HEAD
-	session->add_undo (playlist->get_memento());
-	playlist->remove_region (&clicked_regionview->region());
-	session->add_redo_no_execute (playlist->get_memento());
-=======
         XMLNode &before = playlist->get_state();
 	playlist->remove_region (&clicked_regionview->region());
         XMLNode &after = playlist->get_state();
 	session->add_command(new MementoCommand<Playlist>(*playlist, before, after));
->>>>>>> 57563738
 	commit_reversible_command ();
 }
 
@@ -2486,15 +2474,9 @@
 			return;
 		}
 
-<<<<<<< HEAD
-		session->add_undo (pl->get_memento());
-		pl->add_region (*(new AudioRegion (*ar)), ar->last_frame(), times);
-		session->add_redo_no_execute (pl->get_memento());
-=======
                 XMLNode &before = pl->get_state();
 		pl->add_region (*(new AudioRegion (*ar)), ar->last_frame(), times);
 		session->add_command (new MementoCommand<Playlist>(*pl, before, pl->get_state()));
->>>>>>> 57563738
 	}
 
 	commit_reversible_command ();
@@ -2609,16 +2591,10 @@
 	}
 	begin_reversible_command (_("naturalize"));
 	for (RegionSelection::iterator i = selection->regions.begin(); i != selection->regions.end(); ++i) {
-<<<<<<< HEAD
-		session->add_undo ((*i)->region().get_memento());
-		(*i)->region().move_to_natural_position (this);
-		session->add_redo_no_execute ((*i)->region().get_memento());
-=======
                 XMLNode &before = (*i)->region().get_state();
 		(*i)->region().move_to_natural_position (this);
                 XMLNode &after = (*i)->region().get_state();
 		session->add_command (new MementoCommand<Region>((*i)->region(), before, after));
->>>>>>> 57563738
 	}
 	commit_reversible_command ();
 }
@@ -3238,11 +3214,7 @@
 		sigc::connection c = atv->view()->RegionViewAdded.connect (mem_fun(*this, &Editor::collect_new_region_view));
 		
  		playlist = (*i)->region().playlist();
-<<<<<<< HEAD
-		session->add_undo (playlist->get_memento());
-=======
                 XMLNode &before = playlist->get_state();
->>>>>>> 57563738
 		playlist->duplicate (r, r.last_frame(), times);
 		session->add_command(new MementoCommand<Playlist>(*playlist, before, playlist->get_state()));
 
@@ -3427,15 +3399,9 @@
 		AudioRegionView* const arv = dynamic_cast<AudioRegionView*>(*r);
 		if (!arv)
 			continue;
-<<<<<<< HEAD
-		session->add_undo (arv->region().get_memento());
-		arv->audio_region().normalize_to (0.0f);
-		session->add_redo_no_execute (arv->region().get_memento());
-=======
  		XMLNode &before = arv->region().get_state();
 		arv->audio_region().normalize_to (0.0f);
 		session->add_command (new MementoCommand<Region>(arv->region(), before, arv->region().get_state()));
->>>>>>> 57563738
 	}
 
 	commit_reversible_command ();
@@ -3460,15 +3426,9 @@
 		AudioRegionView* const arv = dynamic_cast<AudioRegionView*>(*r);
 		if (!arv)
 			continue;
-<<<<<<< HEAD
-		session->add_undo (arv->region().get_memento());
-		arv->audio_region().set_scale_amplitude (1.0f);
-		session->add_redo_no_execute (arv->region().get_memento());
-=======
 		XMLNode &before = arv->region().get_state();
 		arv->audio_region().set_scale_amplitude (1.0f);
 		session->add_command (new MementoCommand<Region>(arv->region(), before, arv->region().get_state()));
->>>>>>> 57563738
 	}
 
 	commit_reversible_command ();
@@ -3512,16 +3472,10 @@
 
 		if (arv->audio_region().apply (filter) == 0) {
 
-<<<<<<< HEAD
-			session->add_undo (playlist->get_memento());
-			playlist->replace_region (arv->region(), *(filter.results.front()), arv->region().position());
-			session->add_redo_no_execute (playlist->get_memento());
-=======
                         XMLNode &before = playlist->get_state();
 			playlist->replace_region (arv->region(), *(filter.results.front()), arv->region().position());
                         XMLNode &after = playlist->get_state();
 			session->add_command(new MementoCommand<Playlist>(*playlist, before, after));
->>>>>>> 57563738
 		} else {
 			goto out;
 		}
